--- conflicted
+++ resolved
@@ -77,20 +77,6 @@
     df_line.each do |name, value|
       report(name.downcase.strip.to_sym => clean_value(value))
     end
-    
-<<<<<<< HEAD
-    capacity = (report[:report][:capacity] || report[:report][:"use%"]).to_i
-    
-    max = @options["max_capacity"].to_i
-
-    if max > 0 and capacity > max
-      
-      report[:alerts] << { :subject => "Maximum Capacity Exceeded " +
-                                       "(#{capacity}%)" }
-    end
-    report
-=======
->>>>>>> 8dc0a707
   rescue
     { :error => { :subject => "Couldn't use `df` as expected.",
                   :body    => $!.message } }
