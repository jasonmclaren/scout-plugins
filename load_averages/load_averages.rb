# 
# This is a real plugin updated to use our newer interface:
# 
#   http://scoutapp.com/plugin_urls/static/creating_a_plugin
# 
class LoadAverages < Scout::Plugin
  TEST_USAGE = "#{File.basename($0)} max_load MAX_LOAD"
<<<<<<< HEAD
  
   def run
    data = {}
    data[:alerts] = []
    if `uptime` =~ /load average(s*): ([\d.]+)(,*) ([\d.]+)(,*) ([\d.]+)\Z/
      data[:report] = { :last_minute          => $2,
                        :last_five_minutes    => $4,
                        :last_fifteen_minutes => $6 }
    else
      raise "Unexpected output format for uptime: #{`uptime`}"  
    end
    if @options['max_load'] and data[:report][:last_minute].to_f > @options['max_load'].to_f
      data[:alerts] << {:subject => "Maximum Load Exceeded (#{data[:report][:last_minute]})"}
    end
    data
  rescue
    {:error => {:subject => "Couldn't use `uptime` as expected.", :body => $!.message} }
=======

   def build_report
     if `uptime` =~ /load average(s*): ([\d.]+)(,*) ([\d.]+)(,*) ([\d.]+)\Z/
       report :last_minute          => $2,
              :last_five_minutes    => $4,
              :last_fifteen_minutes => $6
     else
       raise "Unexpected output format"  
     end
     if option(:max_load) and
        reports.last[:last_minute].to_f > option(:max_load).to_f
       alert "Maximum Load Exceeded (#{reports.last[:last_minute]})", ""
     end
  rescue Exception
    error "Couldn't use `uptime` as expected.", $!.message
>>>>>>> 8dc0a707
  end
end<|MERGE_RESOLUTION|>--- conflicted
+++ resolved
@@ -5,25 +5,6 @@
 # 
 class LoadAverages < Scout::Plugin
   TEST_USAGE = "#{File.basename($0)} max_load MAX_LOAD"
-<<<<<<< HEAD
-  
-   def run
-    data = {}
-    data[:alerts] = []
-    if `uptime` =~ /load average(s*): ([\d.]+)(,*) ([\d.]+)(,*) ([\d.]+)\Z/
-      data[:report] = { :last_minute          => $2,
-                        :last_five_minutes    => $4,
-                        :last_fifteen_minutes => $6 }
-    else
-      raise "Unexpected output format for uptime: #{`uptime`}"  
-    end
-    if @options['max_load'] and data[:report][:last_minute].to_f > @options['max_load'].to_f
-      data[:alerts] << {:subject => "Maximum Load Exceeded (#{data[:report][:last_minute]})"}
-    end
-    data
-  rescue
-    {:error => {:subject => "Couldn't use `uptime` as expected.", :body => $!.message} }
-=======
 
    def build_report
      if `uptime` =~ /load average(s*): ([\d.]+)(,*) ([\d.]+)(,*) ([\d.]+)\Z/
@@ -33,12 +14,7 @@
      else
        raise "Unexpected output format"  
      end
-     if option(:max_load) and
-        reports.last[:last_minute].to_f > option(:max_load).to_f
-       alert "Maximum Load Exceeded (#{reports.last[:last_minute]})", ""
-     end
   rescue Exception
     error "Couldn't use `uptime` as expected.", $!.message
->>>>>>> 8dc0a707
   end
 end