--- conflicted
+++ resolved
@@ -1,32 +1,11 @@
-<<<<<<< HEAD
-# Created by Doug Barth. 
-# http://github.com/dougbarth/
-class RabbitmqQueueDetails < Scout::Plugin
-  OPTIONS = <<-EOS
-  rabbitmqctl:
-    name: rabbitmqctl command
-    notes: The command used to run the rabbitctl program, minus arguments
-    default: rabbitmqctl
-  queue:
-    name: Queue
-    notes: The name of the queue to collect detailed metrics for
-  vhost:
-    name: Virtual host
-    notes: The name of the virtual host to collect detailed metrics for
-    default: /
-  EOS
-=======
 # =================================================================================
 # rabbitmq_overall
 #
 # Created by Erik Wickstrom on 2011-10-14.
 # =================================================================================
-
-class RabbitmqOverall < Scout::Plugin
-  needs 'rubygems'
+class RabbitmqQueueDetails < Scout::Plugin
   needs 'json'
   needs 'net/http'
->>>>>>> ba554806
 
   OPTIONS=<<-EOS
     management_url:
@@ -36,6 +15,7 @@
         default: guest
     password:
         default: guest
+        attributes: password
     queue:
         notes: The name of the queue to collect detailed metrics for
     vhost:
@@ -53,8 +33,7 @@
     end
 
     if option(:queue).nil?
-        error("Plugin not configured.")
-        return
+        return error("Queue Required", "Specificy the queue you wish to monitor in the plugin settings.")
     end
 
     queue = get_queue(option(:vhost), option(:queue))
@@ -72,47 +51,16 @@
            :consumers => queue["consumers"],
            :durable => durable,
            :messages_ready => queue["messages_ready"])
-
-    #counter(:failures, results["FAILURE"], :per => frequency)
+  rescue Errno::ECONNREFUSED
+    error("Unable to connect to RabbitMQ Management server", "Please ensure the connection details are correct in the plugin settings.\n\nException: #{$!.message}\n\nBacktrace:\n#{$!.backtrace}")
   end
 
 
   def get_queue(vhost, queue)
-     url = "#{option('management_url').to_s.strip}/api/queues/#{vhost}/#{queue}/""
+     url = "#{option('management_url').to_s.strip}/api/queues/#{vhost}/#{queue}/"
      result = query_api(url)
   end
-
-
-  def get_nodes
-     url = "#{option('management_url').to_s.strip}/api/nodes/"
-     result = query_api(url)
-  end
-
-  def get_bindings
-     url = "#{option('management_url').to_s.strip}/api/bindings/"
-     result = query_api(url)
-  end
-
-  def get_connections
-     url = "#{option('management_url').to_s.strip}/api/connections/"
-     result = query_api(url)
-  end
-
-  def get_exchanges
-     url = "#{option('management_url').to_s.strip}/api/exchanges/"
-     result = query_api(url)
-  end
-
-  def get_queues
-     url = "#{option('management_url').to_s.strip}/api/queues/"
-     result = query_api(url)
-  end
-
-  def get_overview
-     url = "#{option('management_url').to_s.strip}/api/overview/"
-     result = query_api(url)
-  end
-
+  
   def query_api(url)
      parsed = URI.parse(url)
      http = Net::HTTP.new(parsed.host, parsed.port)
@@ -125,10 +73,6 @@
      # data structure - a hash
      result = JSON.parse(data)
   
-     # if the hash has 'Error' as a key, we raise an error
-     #if result.has_key? 'Error'
-     #   raise "web service error"
-     #end
      return result
   end
 end